--- conflicted
+++ resolved
@@ -1,10 +1,5 @@
 julia 0.6.0
 Compat 0.33.0
 PyCall 1.6.0
-<<<<<<< HEAD
 RecipesBase 0.2.3
-BaseTestNext 0.2.2
-=======
-RecipesBase 0.0.4
 SpecialFunctions 0.3.4
->>>>>>> 6da489b7
